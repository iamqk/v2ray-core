--- conflicted
+++ resolved
@@ -366,15 +366,9 @@
 
 main(){
     #helping information
-<<<<<<< HEAD
     [[ "$HELP" == "1" ]] && Help && return
     [[ "$CHECK" == "1" ]] && checkUpdate
     [[ "$REMOVE" == "1" ]] && remove && return
-=======
-    [[ "$HELP" == "1" ]] && Help
-    [[ "$REMOVE" == "1" ]] && remove
-    [[ "$CHECK" == "1" ]] && checkUpdate && return
->>>>>>> bc2d2ae8
     
     sysArch
     # extract local file
@@ -417,13 +411,8 @@
         V2RAY_RUNNING=1
         stopV2ray
     fi
-<<<<<<< HEAD
-    installV2Ray
+    installV2Ray || return $?
     installInitScript || return $?
-=======
-    installV2Ray || return $?
-    installInitScript
->>>>>>> bc2d2ae8
     if [[ ${V2RAY_RUNNING} -eq 1 ]];then
         colorEcho ${BLUE} "Restarting V2Ray service."
         startV2ray
